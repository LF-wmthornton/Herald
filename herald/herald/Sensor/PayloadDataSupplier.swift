//
//  PayloadDataSupplier.swift
//
//  Copyright 2020 VMware, Inc.
//  SPDX-License-Identifier: Apache-2.0
//

import Foundation

/// Payload data supplier for generating payload data that is shared with other devices to provide device identity information while maintaining privacy and security.
/// Implement this to integration your solution with this transport.
public protocol PayloadDataSupplier {
    /// Legacy payload supplier callback - for those transitioning their apps to Herald. Note: Device may be null if Payload in use is same for all receivers
    func legacyPayload(_ timestamp: PayloadTimestamp, device: Device?) -> LegacyPayloadData?
    
    /// Get payload for given timestamp. Use this for integration with any payload generator. Note: Device may be null if Payload in use is same for all receivers
    func payload(_ timestamp: PayloadTimestamp, device: Device?) -> PayloadData?
    
    /// Parse raw data into payloads. This is used to split concatenated payloads that are transmitted via share payload. The default implementation assumes payload data is fixed length.
    func payload(_ data: Data) -> [PayloadData]
}

/// Implements payload splitting function, assuming fixed length payloads.
public extension PayloadDataSupplier {
    
    /// Default implementation returns nil.
    func legacyPayload(_ timestamp: PayloadTimestamp, device: Device?) -> LegacyPayloadData? {
        return nil
    }
    
    /// Default implementation assumes fixed length payload data.
    func payload(_ data: Data) -> [PayloadData] {
        // Get example payload to determine length
        let fixedLengthPayload = payload(PayloadTimestamp(), device: nil)
        // Split data into payloads based on fixed length
        var payloads: [PayloadData] = []
        if let fixedLengthPayload = fixedLengthPayload {
            let payloadLength = fixedLengthPayload.count
            var indexStart = 0, indexEnd = payloadLength
            while indexEnd <= data.count {
                let payload = PayloadData(data.subdata(in: indexStart..<indexEnd))
                payloads.append(payload)
                indexStart += payloadLength
                indexEnd += payloadLength
            }
        }
        return payloads
    }
}

/// Payload timestamp, should normally be Date, but it may change to UInt64 in the future to use server synchronised relative timestamp.
public typealias PayloadTimestamp = Date

/// Encrypted payload data received from target. This is likely to be an encrypted datagram of the target's actual permanent identifier.
public class PayloadData : Hashable, Equatable {
    public var data: Data
    public var shortName: String {
        guard data.count > 0 else {
            return ""
        }
        guard data.count > 3 else {
            return data.base64EncodedString()
        }
        return String(data.subdata(in: 3..<data.count).base64EncodedString().prefix(6))
    }
<<<<<<< HEAD
    
    init(_ data: Data) {
        self.data = data
    }
    
    init?(base64Encoded: String) {
=======

    public init(_ data: Data) {
        self.data = data
    }

    public init?(base64Encoded: String) {
>>>>>>> 033ceaa9
        guard let data = Data(base64Encoded: base64Encoded) else {
            return nil
        }
        self.data = data
    }
<<<<<<< HEAD
    
    init(repeating: UInt8, count: Int) {
        self.data = Data(repeating: repeating, count: count)
    }
    
    init() {
=======

    public init(repeating: UInt8, count: Int) {
        self.data = Data(repeating: repeating, count: count)
    }

    public init() {
>>>>>>> 033ceaa9
        self.data = Data()
    }
    
    // MARK:- Data
    
    public var count: Int { get { data.count }}
    
    public var hexEncodedString: String { get { data.hexEncodedString }}
    
    public func base64EncodedString() -> String {
        return data.base64EncodedString()
    }
    
    public func subdata(in range: Range<Data.Index>) -> Data {
        return data.subdata(in: range)
    }
    
    // MARK:- Hashable
    
    public var hashValue: Int { get { data.hashValue } }
    
    public func hash(into hasher: inout Hasher) {
        data.hash(into: &hasher)
    }
    
    // MARK:- Equatable
    
    public static func ==(lhs: PayloadData, rhs: PayloadData) -> Bool {
        return lhs.data == rhs.data
    }
    
    // MARK:- Append
<<<<<<< HEAD
    
    func append(_ other: PayloadData) {
=======

    public func append(_ other: PayloadData) {
>>>>>>> 033ceaa9
        data.append(other.data)
    }
    
    public func append(_ other: Data) {
        data.append(other)
    }
<<<<<<< HEAD
    
    func append(_ other: Int8) {
        data.append(other)
    }
    
    func append(_ other: Int16) {
=======

    public func append(_ other: Int8) {
        data.append(other)
    }

    public func append(_ other: Int16) {
>>>>>>> 033ceaa9
        data.append(other)
    }
    
    public func append(_ other: Int32) {
        data.append(other)
    }
    
    public func append(_ other: Int64) {
        data.append(other)
    }
<<<<<<< HEAD
    
    func append(_ other: UInt8) {
        data.append(other)
    }
    
    func append(_ other: UInt16) {
=======

    public func append(_ other: UInt8) {
        data.append(other)
    }

    public func append(_ other: UInt16) {
>>>>>>> 033ceaa9
        data.append(other)
    }
    
    public func append(_ other: UInt32) {
        data.append(other)
    }
    
    public func append(_ other: UInt64) {
        data.append(other)
    }
    
    @available(iOS 14.0, *)
    public func append(_ other: Float16) {
        data.append(other)
    }
    
    public func append(_ other: Float32) {
        data.append(other)
    }
}

/// Payload data associated with legacy service
public class LegacyPayloadData : PayloadData {
    public let service: UUID
    public var protocolName: String { get {
        switch service.uuidString {
        case BLESensorConfiguration.interopOpenTraceServiceUUID.uuidString:
            return "OpenTrace"
        case BLESensorConfiguration.interopAdvertBasedProtocolServiceUUID.uuidString:
            return "AdvertBased"
        default:
            return "Unknown"
        }
    }}
    
<<<<<<< HEAD
    init(service: UUID, data: Data) {
=======
    public init(service: String, data: Data) {
>>>>>>> 033ceaa9
        self.service = service
        super.init(data)
    }
    
    public override var shortName: String { get {
        // Decoder for test payload to assist debugging of OpenTrace interop
        if service.uuidString == BLESensorConfiguration.interopOpenTraceServiceUUID.uuidString {
            if let base64EncodedPayloadData = try? JSONDecoder().decode(CentralWriteDataV2.self, from: data).id,
               let payloadData = PayloadData(base64Encoded: base64EncodedPayloadData) {
                return payloadData.shortName
            }
            if let base64EncodedPayloadData = try? JSONDecoder().decode(PeripheralCharacteristicsDataV2.self, from: data).id,
               let payloadData = PayloadData(base64Encoded: base64EncodedPayloadData) {
                return payloadData.shortName
            }
        }
        return super.shortName
    }}
}


// MARK:- OpenTrace protocol data objects

struct CentralWriteDataV2: Codable {
    var mc: String // phone model of central
    var rs: Double // rssi
    var id: String // tempID
    var o: String // organisation
    var v: Int // protocol version
}

struct PeripheralCharacteristicsDataV2: Codable {
    var mp: String // phone model of peripheral
    var id: String // tempID
    var o: String // organisation
    var v: Int // protocol version
}<|MERGE_RESOLUTION|>--- conflicted
+++ resolved
@@ -63,41 +63,23 @@
         }
         return String(data.subdata(in: 3..<data.count).base64EncodedString().prefix(6))
     }
-<<<<<<< HEAD
-    
-    init(_ data: Data) {
-        self.data = data
-    }
-    
-    init?(base64Encoded: String) {
-=======
 
     public init(_ data: Data) {
         self.data = data
     }
 
     public init?(base64Encoded: String) {
->>>>>>> 033ceaa9
         guard let data = Data(base64Encoded: base64Encoded) else {
             return nil
         }
         self.data = data
     }
-<<<<<<< HEAD
-    
-    init(repeating: UInt8, count: Int) {
-        self.data = Data(repeating: repeating, count: count)
-    }
-    
-    init() {
-=======
 
     public init(repeating: UInt8, count: Int) {
         self.data = Data(repeating: repeating, count: count)
     }
 
     public init() {
->>>>>>> 033ceaa9
         self.data = Data()
     }
     
@@ -130,34 +112,19 @@
     }
     
     // MARK:- Append
-<<<<<<< HEAD
-    
-    func append(_ other: PayloadData) {
-=======
-
     public func append(_ other: PayloadData) {
->>>>>>> 033ceaa9
         data.append(other.data)
     }
     
     public func append(_ other: Data) {
         data.append(other)
     }
-<<<<<<< HEAD
-    
-    func append(_ other: Int8) {
-        data.append(other)
-    }
-    
-    func append(_ other: Int16) {
-=======
 
     public func append(_ other: Int8) {
         data.append(other)
     }
 
     public func append(_ other: Int16) {
->>>>>>> 033ceaa9
         data.append(other)
     }
     
@@ -168,21 +135,12 @@
     public func append(_ other: Int64) {
         data.append(other)
     }
-<<<<<<< HEAD
-    
-    func append(_ other: UInt8) {
-        data.append(other)
-    }
-    
-    func append(_ other: UInt16) {
-=======
 
     public func append(_ other: UInt8) {
         data.append(other)
     }
 
     public func append(_ other: UInt16) {
->>>>>>> 033ceaa9
         data.append(other)
     }
     
@@ -218,11 +176,7 @@
         }
     }}
     
-<<<<<<< HEAD
-    init(service: UUID, data: Data) {
-=======
-    public init(service: String, data: Data) {
->>>>>>> 033ceaa9
+    public init(service: UUID, data: Data) {
         self.service = service
         super.init(data)
     }
